--- conflicted
+++ resolved
@@ -9,13 +9,10 @@
 - write comments
 - improve upon local search on open library:
   - tie in with the rest of api querying program
-<<<<<<< HEAD
 - implement driver to launch cypher queries from python on neo4j
 - understand how to rank paths and the desired path length
-=======
 - Books:
   - First query on KG graph and try to find a plausible match
   - Then if information is still missing try to complete with open library
 - Metadata after matching against APIs:
-  - show where each piece of information came from
->>>>>>> 8706e96b
+  - show where each piece of information came from