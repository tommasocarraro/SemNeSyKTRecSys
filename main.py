--- conflicted
+++ resolved
@@ -4,14 +4,11 @@
 from loguru import logger
 
 from src.bpr_loss import BPRLoss
-<<<<<<< HEAD
+from src.data import process_source_target
+from src.loader import DataLoader, DataLoaderSamuel
 from src.configs import SWEEP_CONFIG_MF
 from src.data_preprocessing import SourceTargetDatasets, process_source_target
 from src.loader import DataLoader
-=======
-from src.data import process_source_target
-from src.loader import DataLoader, DataLoaderSamuel
->>>>>>> 3755327a
 from src.models.mf import MFTrainer, MatrixFactorization
 
 # from src.tuning import mf_tuning
@@ -38,15 +35,15 @@
     logger.info("Training the model...")
     set_seed(0)
 
-    tr_loader = DataLoader(
-        data=dataset["src_tr"], ui_matrix=dataset["src_ui_matrix"], batch_size=512
+    tr_loader = DataLoaderSamuel(
+        data=dataset["src_tr"], ui_matrix=dataset["src_ui_matrix"], batch_size=256
     )
-    val_loader = DataLoader(
+    val_loader = DataLoaderSamuel(
         data=dataset["src_val"], ui_matrix=dataset["src_ui_matrix"], batch_size=512
     )
 
     mf = MatrixFactorization(
-        n_users=dataset["src_n_users"], n_items=dataset["src_n_items"], n_factors=5
+        n_users=dataset["src_n_users"], n_items=dataset["src_n_items"], n_factors=25
     )
 
     tr = MFTrainer(
@@ -63,7 +60,6 @@
         verbose=1,
     )
 
-<<<<<<< HEAD
     # TODO exact sampling of negative without the risk of sampling positives
 
 
@@ -83,16 +79,4 @@
 
 
 if __name__ == "__main__":
-    main()
-=======
-tr_loader = DataLoaderSamuel(process["src_tr"], process["src_ui_matrix"], 256)
-val_loader = DataLoader(process["src_val"], process["src_ui_matrix"], 512)
-
-mf = MatrixFactorization(process["src_n_users"], process["src_n_items"], 25)
-
-tr = MFTrainer(
-    mf, torch.optim.AdamW(mf.parameters(), lr=0.01, weight_decay=0.00001), BPRLoss()
-)
-
-tr.train(tr_loader, val_loader, "auc", early=10, verbose=1)
->>>>>>> 3755327a
+    main()