# STATISTICS METADATA
# start: 363876 matched and 116159 without title
# first scraping: 456341 matched and 441 are captcha-or-DOM and 23253 are 404 error
# end: 467833 matched and 11723 are 404 error and 479 are captcha in wayback -> captcha are more because some of the
# 404 error before became a captcha after Wayback Machine. Note also that about 70 items with a DOM problem have to be
# manually inserted in the file because Soup was not finding an ID that was actually there
# ALCUNE STATISTICHE
# metadati: 95% completi di titolo, 4.5% non hanno il titolo (404 error), 1% problemi di DOM o captcha
# musica: 72% (46238) item matchati su wikidata
# musica (senza film): 67% (43392) item matchati su wikidata
# movies: 60% (30101) item matchati su wikidata
# books: 16% (57946) item matchati su wikidata
# interessante perche' nonostante i libri siano solo il 16%, il dataset e' comunque piu' completo degli altri due, quindi nessun problema, possiamo utilizzarlo
# todo vedere discorso delle descrizioni dei film, libri ecc in altri database, per calcolare similarita' tra loro


# todo INTERESSANTE
# due concetti:
# 1: trovare uno score di similarita' per capire se utilizzare quel cross-domain path per fare raccomandazione o meno.
# avra' uno score tra 0 e 1 da inserire nella regola logica
# come calcolare lo score per questa coppia di item cross-domain? numero di path, lunghezza dei path, embedding dei singoli item all'interno del path e cosi via
# 2: fare ranking dei path in fase di inferenza per decidere quale path utilizzare per la explanation finale

# ogni scalino quando arriva.
# 1 BASELINE: potrebbe essere di semplicemente non utilizzare nessun approccio e fare cross-domain recommendation basata solo sul cammino
# utile sia in fase si training per fare regolarizzazione in caso di dati sparsi sul target domain, ma anche in fase di inferenza per risolvere i casi di cold-start, perche' possiamo usare direttamente i cammini
# una prova versione potrebbe utilizzare solamente item che sono stati matchati su wikidata, una seconda versione potrebbe comprendere tutti gli item del dataset, e utilizzare quelli matchati per trasferire informazione
# vogliamo spiegare principalmente il cold-start e li diventa essenziale sfruttare la informazione che lega i due domini

# todo appunti di Alessio
# Evaluating the reliability of LLMs is complex. Works such as https://arxiv.org/abs/2401.00761 and https://www.sciencedirect.com/science/article/pii/S266734522300024X clearly show that using LLMs as knowledge bases is
# dangerous. Most of question answering results reported in literature are probably over estimated due to data contamination, and LLMs are known to be prone to hallucinations, especially for specific domain knowledge.
# I'm not sure whether accessing existing books protected by copyright is ethical (or should even be legal). Just because ChatGPT is able to do so, that doesn't mean users should be allowed to or reuse the content
# for (possibly) commercial content.
# https://obsidian.md/
# https://segment-anything.com/

# todo cose interessanti e gia' disponibili
# kgtk user interface for knowledge graph embeddings: https://kgtk.isi.edu/similarity/
# kgtk code for path finding in Wikidata: find under similarity module (kgtk-similarity repo) -> we need to understand why it is deprecated
# chatGPT or LLMs in general to compansate for errors in the KG (KG completion problem) -> hallucinations, ethical issues? Find papers
# https://github.com/RManLuo/Awesome-LLM-KG
# https://arxiv.org/abs/2310.06671

# todo conversazione con Nicolo'
# OFF-TOPIC ci serve un sistema di raccomandazione super personalizzato, ad esempio, e se volessi solo film che hanno un voto maggiore di X su iMDB? Come faccio a chiedere una cosa simile?
# per avere spiegazioni veramente personalizzate per gli utenti, qualcosa bisogna apprendere sugli utenti, bisogna apprendere come effettuare le spiegazioni. Ci sono degli aspetti che agli utenti interessano e degli aspetti che non interessano. Noi dobbiamo cercare di capire quali questi aspetti siano e spiegare
# quali sono i pro di post-hoc o intrinsic? Sono le post-hoc più personalizzate anche se non riflettono le decisioni del modello?
# Anche feature-based potrebbe essere interessante. Alla fine questa cosa di iMDB potrebbe essere una latent feature
# mapping tra datasets e KGs https://github.com/RUCDM/KB4Rec -> vedere anche il paper
# E' figo perche' si puo' direttamente scaricare il dump che ci interessa a noi date le triple
# Tuttavia, i loro dataset non ci sono utili perché non hanno utenti in comune, ma l'approccio che hanno utilizzato potrebbe esserci molto utile per cercare di fare una cosa simile
# il mapping è comunque minimo come nel nostro caso, quindi possiamo citare in caso e dire che comunque è challenging fare questi mappings

# https://drive.google.com/drive/folders/18pEKcUSWt0uFGqDukk6pcP0RASxuexYr?usp=drive_link tutorial su KG recommendation
# come ti dicevo, nessuno controlla se i match sono validi -> controllarli sarebbe un contributo
# paper sul mapping https://direct.mit.edu/dint/article/1/2/121/27497/KB4Rec-A-Data-Set-for-Linking-Knowledge-Bases-with
# If no KB entity with the exact same title was returned, we say the RS item is rejected in the linkage process. -> il loro funziona solo se il match e' esatto
# il nostro funziona anche con match non esatti e lingue diverse, grazie all'algoritmo intelligente di Wikidata Special Search
# We have found only a small number (about 1,000 for each domain) of RS items cannot be accurately linked or rejected via the above procedure, and we simply discard them.
# interessante che solo 1000 item in ogni dominio sono stati scartati, quindi significa che funziona benone, o forse sono domini piccoli e 1000 item sono molti
# We find that most of the linkage in LFM-1b and Amazon book data sets can be determined accurately (either linked or non-linked) in this way.
# interessante anche questa osservazione
# Per spiegare, possiamo anche fornire i path ad un LLM, che deve basare il testo sul Path. Così sappiamo che la spiegazione è giusta, ma è fornita in un una maniera tale che diventa più enjoyable per l'utente
# Pearlm and PGPR mapper??

# INTERESSANTE -> Sto pensando magari potrebbe essere interessante esplorare quali relazioni ci siano tra le preferenze degli utenti e i rating della critica. Secondo me ci sono utenti a cui piacciono proprio i film snobbati dalla critica
# Allucinazioni: e se sei attratto dalla descrizione del film prodotta dal modello e poi ti accorgi che il film parla di tutt'altro?
# Seconda: quanto figo sarebbe parlare di group recommendation o context aware recommendation con gli LLM?

# Quindi dato un utente nel target domain, consideriamo gli item a cui l'utente non ha dato rating. Per tutti questi item andiamo a cercare cammini che li collegano ad item che sappiamo l'utente apprezza nel source domain. Infine se i due item hanno una scarsa similarità allora scartiamo i cammini e facciamo inferenza col modello del target, altrimenti raccomandiamo gli item che matchano
# Bisogna trovare il prompt giusto e la maniera giusta di interpretarlo
# Sicuramente serve imporre una struttura nelle risposte, altrimenti serve un modello di NLP solo per estrarre i dati. Poi non so quanto questa venga rispettata
# Questo può funzionare, però penso che oltre alle allucinazioni l'ostacolo maggiore sia che può tirare fuori di tutto

# todo verbale dell'ultima call
# chatGPT sembra essere diventato promettente, grazie a dei prompt ingiegnerizzati
# kgtk abbiamo inizato l'installazione e abbiamo fatto partire i primi job
# discorso path sembra esserci tutto direttamente su kgtk con le API da terminale -> capire se sono meglio queste o quelle dentro kgtk-similarity
# discorso componenti connesse ma forse piu' semplice fare con reachable-nodes API
# PoC -> troviamo i path e se esiste usiamo chatGPT per capire la plausibilita', doppio checker, similarity di KGTK (metrica migliore e' la complex) + chatGPT

<<<<<<< HEAD
import json
import os

import pandas as pd

from nesy.data import (
    create_asin_metadata_json,
    create_pandas_dataset,
    entity_linker_api,
    entity_linker_api_query,
    filter_metadata,
    get_wid_per_cat,
    metadata_cleaning,
    metadata_stats,
    get_cross_pairs,
    remove_movies_from_music,
    split_metadata,
    entity_linker_title_person_year,
    update_metadata
)
from nesy.paths import get_multiple_paths, get_paths
from nesy.paths.merge_tsv_files import merge_tsv_from_directory
from nesy.paths.labels import generate_all_labels
from nesy.preprocess_kg import preprocess_kg
from nesy.dataset_augmentation.utils import correct_missing_types, get_metadata_stats

if __name__ == "__main__":
    # update_metadata("./data/processed/legacy/complete-filtered-metadata.json", "./data/processed/missing-titles.json")
=======
from nesy.data import update_metadata

if __name__ == "__main__":
    update_metadata(
        "./data/processed/legacy/complete-filtered-metadata.json",
        "./data/processed/missing-titles.json",
    )
>>>>>>> 0455e540
    # correct_missing_types("./data/processed/merged_metadata.json")
    # metadata_stats("./data/processed/filtered-metadata.json", errors=['no-title'], save_asins=False)
    metadata_stats("./data/processed/legacy/complete-filtered-metadata.json", errors=['no-title', '404-error', 'captcha-or-DOM', 'captcha', ], save_asins=False)
    # correct_missing_types("./data/processed/merged_metadata.json")
    # entity_linker_title_person_year("./prova.json")
    # metadata_stats("./data/processed/complete-filtered-metadata.json",
    #                errors=["404-error"], save_asins=True)
    # metadata_stats("./data/processed/mapping-reviews_CDs_and_Vinyl_5.json",
    #                errors=["not-in-dump", "not-found-query", "not-title"], save_asins=False)
    # split_metadata("./data/processed/final-metadata.json")
    exit()
    # generate_all_labels("./data/paths")
    # merge_tsv_from_directory(
    #     "./data/paths/Q103474-Q482621", "./data/paths/Q103474-Q482621/paths_all.tsv"
    # )
    # convert_ids_to_labels("./data/paths/Q103474-Q482621/paths_all.tsv")
    kg = "./data/wikidata/claims.wikibase-item_preprocessed.tsv.gz"
    cache = "./data/wikidata/graph-cache.sqlite3.db"
    # selected_relations = pd.read_csv("./data/wikidata/selected-relations.csv")[
    #     "ID"
    # ].tolist()
    # preprocess_kg(
    #     input_graph=kg,
    #     cache_path=cache,
    #     compress_inter_steps=False,
    #     debug=True,
    #     selected_properties=selected_relations,
    # )
    # kg_preprocessed = "./data/wikidata/claims.wikibase-item_preprocessed.tsv.gz"
    # get_paths(
    #     input_graph=kg_preprocessed,
    #     graph_cache=cache,
    #     output_dir="data/paths",
    #     source="Q3906523",
    #     target="Q22000542",
    #     max_hops=3,
    #     debug=True,
    # )
    # pairs = [
    #     # 2001: A Space Odyssey -> The Blue Danube
    #     ("Q103474", "Q482621"),
    #     # Waldmeister -> 2001: A Space Odyssey
    #     ("Q7961534", "Q103474"),
    #     # The Rains of Castamere -> Game of Thrones
    #     ("Q18463992", "Q23572"),
    #     # Do Androids Dream of Electric Sheep? -> Blade Runner 2049
    #     ("Q605249", "Q21500755"),
    #     # Ready Player One (book) -> Ready Player One (film)
    #     ("Q3906523", "Q22000542"),
    #     # The Lord of the Rings: The Two Towers -> The Hobbit (book)
    #     ("Q164963", "Q74287"),
    #     # American Pie Presents: Band Camp -> The Anthem
    #     ("Q261044", "Q3501212"),
    #     # New Divide -> Transformers
    #     ("Q19985", "Q171453"),
    #     # Halloween -> Dragula
    #     ("Q909063", "Q734624"),
    #     # Timeline -> Jurassic Park
    #     ("Q732060", "Q167726"),
    #     # My Heart Will Go On -> Inception
    #     ("Q155577", "Q25188"),
    #     # The Godfather -> The Sicilian
    #     ("Q47703", "Q960155"),
    #     # The Girl with the Dragon Tattoo (podcast episode) - > The Girl Who Played with Fire (book)
    #     ("Q116783360", "Q1137369"),
    # ]
    gen, gen_len = get_cross_pairs("music", "movies")
    get_multiple_paths(
        input_graph=kg,
        graph_cache=cache,
        output_dir="data/paths",
        pairs=gen,
        max_hops=2,
        debug=False,
        n_jobs=6,
        gen_len=gen_len,
    )
    # create_wikidata_labels_sqlite("./data/wikidata/labels.en.tsv")
    # convert_ids_to_labels("./data/wikidata/results/Q103474-Q482621/query_results_2_hops.tsv")
    # todo prendere descrizione film, libri e musica -> segnale semantico + segnale latente -> si possono vedere le varie visioni
    # todo ASIN dei libri coincide con ISBN, ma tanto non abbiamo neanche quello
    # todo esperimenti sia su globale che solo su quelli matchati
    # filter_metadata("./data/processed/metadata.json", ["reviews_Movies_and_TV_5",
    #                                                    "reviews_Books_5",
    #                                                    "reviews_CDs_and_Vinyl_5"])
    # create_asin_metadata_json("./data/raw/metadata.json")
    # metadata_scraping("./data/processed/metadata.json")
    # create_pandas_dataset("./data/raw/reviews_Books_5.json")
    # entity_linker_api_query("./data/processed/reviews_Books_5.csv", use_dump=True)
    # get_wid_labels("./data/raw/movies.json")
    # get_wid_labels("./data/raw/music.json")
    # get_wid_labels("./data/raw/books.json")
    # get_wid_per_cat("music")
    # metadata_scraping("./data/processed/complete-filtered-metadata.json", motivation="404-error", save_tmp=True,
    #                   batch_size=100, mode="search")
    # entity_linker_api_query("./data/processed/reviews_CDs_and_Vinyl_5.csv", use_dump=True, retry=True, retry_reason="not-title")
    # metadata_scraping("./data/processed/final-metadata.json", 1,
    #                   motivation="DOM", save_tmp=True, batch_size=20, wayback=True)
    # metadata_stats("./data/processed/mapping-reviews_Movies_and_TV_5.json",
    #                errors=["not-in-dump", "not-found-query", "not-title"], save_asins=False)
    # metadata_stats("./data/processed/mapping-reviews_CDs_and_Vinyl_5.json",
    #                errors=["not-in-dump", "not-found-query", "not-title"], save_asins=False)
    # metadata_stats("./data/processed/mapping-reviews_Books_5.json",
    #                errors=["not-in-dump", "not-found-query", "not-title", "exception"], save_asins=False)
    # metadata_stats("./data/processed/complete-filtered-metadata.json", errors=["captcha-or-DOM", "404-error"], save_asins=False)
    # metadata_stats("./data/processed/final-metadata.json", errors=["404-error", "DOM", "captcha"], save_asins=False)
    # metadata_stats("./data/processed/mapping-reviews_Movies_and_TV_5.json", errors=["not-found", "not-in-dump"], save_asins=False)

    # get_wid_per_cat("books")
    # metadata_cleaning("./data/processed/complete-filtered-metadata.json")
    # with open("./data/processed/mapping-reviews_Movies_and_TV_5.json") as json_file:
    #     mapping = json.load(json_file)
    # p = pd.read_csv("./data/processed/reviews_Movies_and_TV_5.csv")
    # print(p["itemId"].nunique())
    # print(len(mapping))
    # print((len([m for m in mapping if mapping[m] != ""])))
    # with open("./data/processed/complete-filtered-metadata.json") as json_file:
    #     m_data = json.load(json_file)
    # # take the ASINs for the products that have a missing title in the metadata file
    # no_titles = [k for k, v in m_data.items() if v == "404-error"]
    # # collect_wayback_links(no_titles[:100], os.cpu_count(), 100)
    # scrape_title_wayback_api_2(no_titles[:100], 1, 1, False)

    # with open("./data/processed/complete-filtered-metadata.json") as json_file:
    #     m_data = json.load(json_file)
    # for filename in os.listdir("./data/processed"):
    #     f = os.path.join("./data/processed", filename)
    #     # checking if it is a file
    #     if os.path.isfile(f) and f[-1].isdigit():
    #         with open(f) as json_file:
    #             content = json.load(json_file)
    #             m_data.update(content)
    # with open('./data/processed/final-metadata.json', 'w', encoding='utf-8') as f:
    #     json.dump(m_data, f, ensure_ascii=False, indent=4)<|MERGE_RESOLUTION|>--- conflicted
+++ resolved
@@ -80,36 +80,6 @@
 # discorso componenti connesse ma forse piu' semplice fare con reachable-nodes API
 # PoC -> troviamo i path e se esiste usiamo chatGPT per capire la plausibilita', doppio checker, similarity di KGTK (metrica migliore e' la complex) + chatGPT
 
-<<<<<<< HEAD
-import json
-import os
-
-import pandas as pd
-
-from nesy.data import (
-    create_asin_metadata_json,
-    create_pandas_dataset,
-    entity_linker_api,
-    entity_linker_api_query,
-    filter_metadata,
-    get_wid_per_cat,
-    metadata_cleaning,
-    metadata_stats,
-    get_cross_pairs,
-    remove_movies_from_music,
-    split_metadata,
-    entity_linker_title_person_year,
-    update_metadata
-)
-from nesy.paths import get_multiple_paths, get_paths
-from nesy.paths.merge_tsv_files import merge_tsv_from_directory
-from nesy.paths.labels import generate_all_labels
-from nesy.preprocess_kg import preprocess_kg
-from nesy.dataset_augmentation.utils import correct_missing_types, get_metadata_stats
-
-if __name__ == "__main__":
-    # update_metadata("./data/processed/legacy/complete-filtered-metadata.json", "./data/processed/missing-titles.json")
-=======
 from nesy.data import update_metadata
 
 if __name__ == "__main__":
@@ -117,10 +87,9 @@
         "./data/processed/legacy/complete-filtered-metadata.json",
         "./data/processed/missing-titles.json",
     )
->>>>>>> 0455e540
     # correct_missing_types("./data/processed/merged_metadata.json")
     # metadata_stats("./data/processed/filtered-metadata.json", errors=['no-title'], save_asins=False)
-    metadata_stats("./data/processed/legacy/complete-filtered-metadata.json", errors=['no-title', '404-error', 'captcha-or-DOM', 'captcha', ], save_asins=False)
+    # metadata_stats("./data/processed/legacy/complete-filtered-metadata.json", errors=['not-title', '404-error', 'captcha-or-DOM', 'captcha', ], save_asins=False)
     # correct_missing_types("./data/processed/merged_metadata.json")
     # entity_linker_title_person_year("./prova.json")
     # metadata_stats("./data/processed/complete-filtered-metadata.json",
