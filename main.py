--- conflicted
+++ resolved
@@ -101,10 +101,6 @@
     remove_movies_from_music,
     split_metadata,
     entity_linker_title_person_year,
-<<<<<<< HEAD
-    update_metadata
-=======
->>>>>>> 9e0a8426
 )
 from nesy.paths import get_multiple_paths, get_paths
 from nesy.paths.merge_tsv_files import merge_tsv_from_directory
@@ -118,9 +114,8 @@
     # todo finire tutta sta parte
     # todo fare mega refactoring
     # todo capire se andare su neo4j
-    # correct_missing_types("./data/processed/merged_metadata.json")
-    # get_metadata_stats("./data/processed/merged_metadata.json")
-    update_metadata("./data/processed/filtered-metadata.json", "./data/processed/missing-titles.json")
+    correct_missing_types("./data/processed/merged_metadata.json")
+    get_metadata_stats("./data/processed/merged_metadata.json")
     # correct_missing_types("./data/processed/merged_metadata.json")
     # entity_linker_title_person_year("./prova.json")
     # metadata_stats("./data/processed/complete-filtered-metadata.json",
