from nesy.paths import get_multiple_paths
from nesy.paths.labels import create_wikidata_labels_sqlite, generate_all_labels
from nesy.preprocess_kg import preprocess_kg
import pandas as pd


def main():
    preprocess_flag = False
    paths_flag = True
<<<<<<< HEAD
=======
    labels_cache_flag = False
>>>>>>> 4446b356
    labels_flag = True

    kg = "./data/wikidata/claims.wikibase-item.tsv.gz"
    cache = "./data/wikidata/graph-cache.sqlite3.db"
    kg_preprocessed = "./data/wikidata/claims.wikibase-item_preprocessed.tsv.gz"

    # first we preprocess the graph and create the cache
    if preprocess_flag:
        selected_relations = pd.read_csv("./data/wikidata/selected-relations.csv")[
            "ID"
        ].tolist()
        kg_preprocessed = preprocess_kg(
            input_graph=kg,
            cache_path=cache,
            compress_inter_steps=False,
            debug=True,
            selected_properties=selected_relations,
        )

    # then we define the list of (source, target) pairs and compute the paths
    if paths_flag:
        pairs = [
            # 2001: A Space Odyssey -> The Blue Danube
            ("Q103474", "Q482621"),
            # Waldmeister -> 2001: A Space Odyssey
            ("Q7961534", "Q103474"),
            # The Rains of Castamere -> Game of Thrones
            ("Q18463992", "Q23572"),
            # Do Androids Dream of Electric Sheep? -> Blade Runner 2049
            ("Q605249", "Q21500755"),
            # Ready Player One (book) -> Ready Player One (film)
            ("Q3906523", "Q22000542"),
            # The Lord of the Rings: The Two Towers -> The Hobbit (book)
            ("Q164963", "Q74287"),
            # American Pie Presents: Band Camp -> The Anthem
            ("Q261044", "Q3501212"),
            # New Divide -> Transformers
            ("Q19985", "Q171453"),
            # Halloween -> Dragula
            ("Q909063", "Q734624"),
            # Timeline -> Jurassic Park
            ("Q732060", "Q167726"),
            # My Heart Will Go On -> Inception
            ("Q155577", "Q25188"),
            # The Godfather -> The Sicilian
            ("Q47703", "Q960155"),
            # The Girl with the Dragon Tattoo (podcast episode) - > The Girl Who Played with Fire (book)
            ("Q116783360", "Q1137369"),
        ]
        get_multiple_paths(
            input_graph="./data/wikidata/claims.wikibase-item_preprocessed.tsv.gz",
            graph_cache="./data/wikidata/graph-cache.sqlite3.db",
            output_dir="data/paths-new",
            pairs=pairs,
            max_hops=3,
            debug=False,
            n_jobs=6,
        )

    # lastly we generate the paths files with labels instead of IDs
    if labels_cache_flag:
        create_wikidata_labels_sqlite("./data/wikidata/labels.en.tsv")
    if labels_flag:
<<<<<<< HEAD
        # create_wikidata_labels_sqlite("./data/wikidata/labels.en.tsv")
        generate_all_labels("./data/paths-new")
=======
        generate_all_labels("./data/paths")
>>>>>>> 4446b356


if __name__ == "__main__":
    main()<|MERGE_RESOLUTION|>--- conflicted
+++ resolved
@@ -7,10 +7,7 @@
 def main():
     preprocess_flag = False
     paths_flag = True
-<<<<<<< HEAD
-=======
     labels_cache_flag = False
->>>>>>> 4446b356
     labels_flag = True
 
     kg = "./data/wikidata/claims.wikibase-item.tsv.gz"
@@ -61,9 +58,9 @@
             ("Q116783360", "Q1137369"),
         ]
         get_multiple_paths(
-            input_graph="./data/wikidata/claims.wikibase-item_preprocessed.tsv.gz",
-            graph_cache="./data/wikidata/graph-cache.sqlite3.db",
-            output_dir="data/paths-new",
+            input_graph=kg_preprocessed,
+            graph_cache=cache,
+            output_dir="data/paths",
             pairs=pairs,
             max_hops=3,
             debug=False,
@@ -74,12 +71,7 @@
     if labels_cache_flag:
         create_wikidata_labels_sqlite("./data/wikidata/labels.en.tsv")
     if labels_flag:
-<<<<<<< HEAD
-        # create_wikidata_labels_sqlite("./data/wikidata/labels.en.tsv")
-        generate_all_labels("./data/paths-new")
-=======
         generate_all_labels("./data/paths")
->>>>>>> 4446b356
 
 
 if __name__ == "__main__":
