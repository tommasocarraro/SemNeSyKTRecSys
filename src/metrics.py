--- conflicted
+++ resolved
@@ -98,15 +98,8 @@
     # get unique users and their indices
     _, inverse_indices = np.unique(users, return_inverse=True)
     # group single_values by user
-<<<<<<< HEAD
-    user_sums = np.bincount(
-        inverse_indices, weights=single_values, minlength=unique_users.size
-    )
-    user_counts = np.bincount(inverse_indices, minlength=unique_users.size)
-=======
     user_sums = np.bincount(inverse_indices, weights=single_values)
     user_counts = np.bincount(inverse_indices)
->>>>>>> 3755327a
     # compute user-level means
     user_means = user_sums / user_counts
     # final mean across all users
