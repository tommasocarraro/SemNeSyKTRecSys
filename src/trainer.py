import torch
import wandb
import numpy as np
from sklearn.metrics import (
    precision_recall_fscore_support,
    confusion_matrix,
    accuracy_score,
)
from src.metrics import compute_metric, check_metrics
from src import device


class Trainer:
    """
    Abstract base class that manages the training of the model.

    Each model implementation must inherit from this class and implement the train_epoch() method. It is also possible
    to use overloading to redefine the behavior of some methods.
    """

    def __init__(self, model, optimizer, wandb_train=False):
        """
        Constructor of the trainer.

        :param model: neural model for which the training has to be performed
        :param optimizer: optimizer that has to be used for the training of the model
        :param wandb_train: whether to log data on Weights and Biases servers. This is used when using hyper-parameter
        optimization
        """
        self.model = model.to(device)
        self.optimizer = optimizer
        self.wandb_train = wandb_train

    def train(
        self,
        train_loader,
        val_loader,
        val_metric=None,
        n_epochs=500,
        early=None,
        verbose=10,
        save_path=None,
    ):
        """
        Method for the train of the model.

        :param train_loader: data loader for training data
        :param val_loader: data loader for validation data
        :param val_metric: validation metric name
        :param n_epochs: number of epochs of training, default to 500
        :param early: patience for early stopping, default to None
        :param verbose: number of epochs to wait for printing training details
        :param save_path: path where to save the best model, default to None
        """
        if val_metric is not None:
            check_metrics(val_metric)
        best_val_score = 0.0
        early_counter = 0
        if self.wandb_train:
            # log gradients and parameters with Weights and Biases
            wandb.watch(self.model, log="all")

        for epoch in range(n_epochs):
            # training step
            train_loss, log_dict = self.train_epoch(train_loader, epoch + 1)
            # validation step
            val_score = self.validate(val_loader, val_metric)
            # print epoch data
            if (epoch + 1) % verbose == 0:
                log_record = "Epoch %d - Train loss %.3f - Val %s %.3f" % (
                    epoch + 1,
                    train_loss,
                    val_metric,
                    val_score,
                )
                # add log_dict to log_record
                log_record += " - " + " - ".join(
                    [
                        "%s %.3f" % (k, v)
                        for k, v in log_dict.items()
                        if k != "train_loss"
                    ]
                )
                # print epoch report
                print(log_record)
                if self.wandb_train:
                    # log validation metric value
                    wandb.log({"smooth_%s" % (val_metric,): val_score})
                    # log training information
                    wandb.log(log_dict)
            # save best model and update early stop counter, if necessary
            if val_score > best_val_score:
                best_val_score = val_score
                if self.wandb_train:
                    # the metric is logged only when a new best value is achieved for it
                    wandb.log({"%s" % (val_metric,): val_score})
                early_counter = 0
                if save_path:
                    self.save_model(save_path)
            else:
                early_counter += 1
                if early is not None and early_counter > early:
                    print("Training interrupted due to early stopping")
                    if save_path:
                        self.load_model(save_path)
                    break

    def train_epoch(self, train_loader, epoch=None):
        """
        Method for the training of one single epoch.

        :param train_loader: data loader for training data
        :param epoch: index of epoch
        :return: training loss value averaged across training batches and a dictionary containing useful information
        to log, such as other metrics computed by this model
        """
        raise NotImplementedError()

    def predict(self, users, items, dim=1):
        """
        Method for performing a prediction of the model for given user-item pairs.

        :param users: tensor containing user indices for which predictions need to be made
        :param items: tensor containing item indices corresponding to the users
        :param dim: dimension across which the dot product of the MF has to be computed
        :return: tensor with the prediction scores for the user-item pairs
        """
        with torch.no_grad():
            # Call the model with users and items to get predicted scores
            return self.model(users, items, dim)

    def prepare_for_evaluation(self, loader):
        """
        It prepares an array of predictions and targets for computing classification metrics.

        :param loader: loader containing evaluation data
        :return: predictions and targets
        """
<<<<<<< HEAD
        preds, targets = [], []
        for batch_idx, (X, y) in enumerate(loader):
            preds_ = self.predict(X)
            preds.append(preds_.cpu().numpy())
            targets.append(y.cpu().numpy())
        return np.concatenate(preds), np.concatenate(targets)
=======
        pos_preds, neg_preds = [], []
        for batch_idx, (users, pos_items, neg_items) in enumerate(loader):
            pos_preds.append(self.predict(users, pos_items))
            neg_preds.append(self.predict(users, neg_items))
        return np.concatenate(pos_preds), np.concatenate(neg_preds)
>>>>>>> d347f038

    def validate(self, val_loader, val_metric):
        """
        Method for validating the model.

        :param val_loader: data loader for validation data
        :param val_metric: validation metric name (it is F0.5-score for source domain and F1-score for target domain)
        :return: validation score based on the given metric averaged across all validation examples
        """
        # prepare predictions and targets for evaluation
        pos_preds, neg_preds = self.prepare_for_evaluation(val_loader)
        # compute F-score
        val_score = compute_metric(val_metric, pos_preds, neg_preds)
        # # compute precision and recall
        # p, r, f, _ = precision_recall_fscore_support(
        #     targets,
        #     preds,
        #     beta=float(val_metric.split("-")[1]) if "fbeta" in val_metric else 1.0,
        #     average=None,
        # )
        # # compute other useful metrics used in classification tasks
        # tn, fp, fn, tp = tuple(confusion_matrix(targets, preds).ravel())
        # sensitivity, specificity = tp / (tp + fn), tn / (tn + fp)
        # log metrics to WandB servers
        # if self.wandb_train:
        #     wandb.log(
        #         {
        #             "neg_prec": p[0],
        #             "pos_prec": p[1],
        #             "neg_rec": r[0],
        #             "pos_rec": r[1],
        #             "neg_f": f[0],
        #             "pos_f": f[1],
        #             "tn": tn,
        #             "fp": fp,
        #             "fn": fn,
        #             "tp": tp,
        #             "sensitivity": sensitivity,
        #             "specificity": specificity,
        #         }
        #     )

        return np.mean(val_score)

    def save_model(self, path):
        """
        Method for saving the model.

        :param path: path where to save the model
        """
        torch.save(
            {
                "model_state_dict": self.model.state_dict(),
                "optimizer_state_dict": self.optimizer.state_dict(),
            },
            path,
        )

    def load_model(self, path):
        """
        Method for loading the model.

        :param path: path from which the model has to be loaded.
        """
        checkpoint = torch.load(path)
        self.model.load_state_dict(checkpoint["model_state_dict"])
        self.optimizer.load_state_dict(checkpoint["optimizer_state_dict"])

    def test(self, test_loader):
        """
        Method for performing the test of the model based on the given test loader.

        The method computes precision, recall, F1-score, and other useful classification metrics.

        :param test_loader: data loader for test data
        :return: a dictionary containing the value of each metric average across the test examples
        """
        # create dictionary where the results have to be stored
        results = {}
        # prepare predictions and targets for evaluation
        preds, targets = self.prepare_for_evaluation(test_loader)
        # compute metrics
        results["fbeta-1.0"] = compute_metric("fbeta-1.0", preds, targets)
        p, r, f, _ = precision_recall_fscore_support(
            targets, preds, beta=1.0, average=None
        )
        results["neg_prec"] = p[0]
        results["pos_prec"] = p[1]
        results["neg_rec"] = r[0]
        results["pos_rec"] = r[1]
        results["neg_f"] = f[0]
        results["pos_f"] = f[1]
        results["tn"], results["fp"], results["fn"], results["tp"] = (
            int(i) for i in tuple(confusion_matrix(targets, preds).ravel())
        )
        results["sensitivity"] = results["tp"] / (results["tp"] + results["fn"])
        results["specificity"] = results["tn"] / (results["tn"] + results["fp"])
        results["acc"] = accuracy_score(targets, preds)

        return results<|MERGE_RESOLUTION|>--- conflicted
+++ resolved
@@ -136,20 +136,11 @@
         :param loader: loader containing evaluation data
         :return: predictions and targets
         """
-<<<<<<< HEAD
-        preds, targets = [], []
-        for batch_idx, (X, y) in enumerate(loader):
-            preds_ = self.predict(X)
-            preds.append(preds_.cpu().numpy())
-            targets.append(y.cpu().numpy())
-        return np.concatenate(preds), np.concatenate(targets)
-=======
         pos_preds, neg_preds = [], []
         for batch_idx, (users, pos_items, neg_items) in enumerate(loader):
-            pos_preds.append(self.predict(users, pos_items))
-            neg_preds.append(self.predict(users, neg_items))
+            pos_preds.append(self.predict(users, pos_items).cpu().numpy())
+            neg_preds.append(self.predict(users, neg_items).cpu().numpy())
         return np.concatenate(pos_preds), np.concatenate(neg_preds)
->>>>>>> d347f038
 
     def validate(self, val_loader, val_metric):
         """
