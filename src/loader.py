--- conflicted
+++ resolved
@@ -18,10 +18,10 @@
         :param batch_size: batch size for the training/evaluation of the model
         :param shuffle: whether to shuffle data during training/evaluation or not
         """
-        self.data = np.array(data)[data[:, -1] > 0]
+        self.data = np.array(data)[data[:, -1] > 0]  # take only positive interaction for BPR loss
         self.batch_size = batch_size
         self.shuffle = shuffle
-        self.num_items = num_items
+        self.num_items = num_items  # num items used to sample negative items for BPR criterion
 
     def __len__(self):
         return int(np.ceil(self.data.shape[0] / self.batch_size))
@@ -43,8 +43,4 @@
             pos_items = torch.tensor(pos_items, dtype=torch.long)
             neg_items = torch.randint(0, self.num_items, users.shape)
 
-<<<<<<< HEAD
-            yield torch.tensor(u_i_pairs).to(device), torch.tensor(ratings).float().to(device)
-=======
-            yield users, pos_items, neg_items
->>>>>>> d347f038
+            yield users.to(device), pos_items.to(device), neg_items.to(device)